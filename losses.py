--- conflicted
+++ resolved
@@ -159,7 +159,6 @@
     )
 
 
-<<<<<<< HEAD
 def NLPScore(ref, hypo):
     """
     ref, dictionary of reference sentences (id, sentence) , prediction
@@ -182,11 +181,7 @@
             final_scores[method] = score
     return final_scores
 
-
-if __name__ == '__main__':
-=======
 if __name__ == "__main__":
->>>>>>> 05914f6a
     batch_size = 2
     vocab_size = 3056
 
