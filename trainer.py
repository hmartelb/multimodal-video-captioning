import argparse
import gc
import os

import torch
import torch.nn.functional as F
import torch.optim as optim
from torch.optim.lr_scheduler import ReduceLROnPlateau
from torchvision import transforms
from tqdm import tqdm

<<<<<<< HEAD
from get_loader import Vocabulary, get_loader
from losses import (
    ModalityWiseReconstructionLoss,
    ModalityWiseReconstructionLossBuilder,
    ReconstructionLossBuilder,
    TotalReconstructionLoss,
)
from models import AVCaptioning


=======
from get_loader import Vocabulary, get_loader, VideoDataset_to_VideoCaptionsLoader
from losses import ReconstructionLossBuilder, TotalReconstructionLoss
from models import AVCaptioning

import gc

DEBUG = True ## FIXME: Before training
>>>>>>> 6c36bf1c
class TrainerConfig:
    batch_size = 128

<<<<<<< HEAD
    epochs = 20
    lr = 1e-4  # 5e-5
=======
    epochs = 2 if DEBUG else 50
    lr = 5e-5
>>>>>>> 6c36bf1c
    weight_decay = 1e-5
    optimizer = optim.Adam
    gradient_clip_value = 5.0

    # lr_scheduler
    lr_decay_gamma = 0.5
    lr_decay_patience = 5

    ## Reconstructor Regularizer
    reg_lambda = 0.001  # 0.001
    audio_recon_lambda = 0.2 * 1e-3
    visual_recon_lambda = 0.2


class Trainer:
    def __init__(self, checkpoint_name, display_freq=10):
        # assert checkpoint_name.endswith(".tar"), "The checkpoint file must have .tar extension"
        self.checkpoint_name = checkpoint_name
        self.display_freq = display_freq

    def _load_checkpoint(self, model):
        if os.path.isfile(self.checkpoint_name):
            try:
                print(f"Resuming training from checkpoint: {self.checkpoint_name}")
                checkpoint = torch.load(self.checkpoint_name)

                model.decoder.load_state_dict(checkpoint["decoder"])
                if model.reconstructor and checkpoint["reconstructor"]:
                    model.reconstructor.load_state_dict(checkpoint["reconstructor"])

                self.history = checkpoint["history"]
            except:
                print(f"Error loading from checkpoint: {self.checkpoint_name}. \nUsing default parameters...")
        else:
            print(f"No checkpoint found, using default parameters...")
        return model

    def _save_checkpoint(self, epochs, model, config):
        checkpoint_base = os.path.dirname(self.checkpoint_name)
        if not os.path.exists(checkpoint_base):
            os.makedirs(checkpoint_base)

        torch.save(
            {
                "epoch": epochs,
                "decoder": model.decoder.state_dict(),
                "reconstructor": model.reconstructor.state_dict() if model.reconstructor else None,
                # 'config': cls_to_dict(config),
                "history": self.history,
            },
            self.checkpoint_name,
        )

    def fit(self, model, train_loader, val_loader, test_loader, device, train_config):
        self.device = device

        # Training utils
        self.optimizer = train_config.optimizer(
            model.parameters(), lr=train_config.lr, weight_decay=train_config.weight_decay, amsgrad=True
        )
        self.lr_scheduler = ReduceLROnPlateau(
            self.optimizer,
            mode="min",
            factor=train_config.lr_decay_gamma,
            patience=train_config.lr_decay_patience,
            verbose=True,
        )
        self.gradient_clip_value = train_config.gradient_clip_value

        self.reg_lambda = train_config.reg_lambda
        self.audio_recon_lambda = train_config.audio_recon_lambda
        self.visual_recon_lambda = train_config.visual_recon_lambda

        self.RecLoss = ModalityWiseReconstructionLossBuilder(
            reg_lambda=self.reg_lambda,
            audio_recon_lambda=self.audio_recon_lambda,
            visual_recon_lambda=self.visual_recon_lambda,
            rec_type=model.reconstructor_type,
        )

        self.history = {"train_loss": [], "val_loss": [], "test_loss": []}
        self.previous_epochs = 0
        self.best_loss = 1e6

        ## VideoCaptionsDataloader for Evaluation
        val_vidCap_loader = VideoDataset_to_VideoCaptionsLoader(val_loader.dataset, train_config.batch_size)
        test_vidCap_loader = VideoDataset_to_VideoCaptionsLoader(test_loader.dataset, train_config.batch_size)

        # Start training
        for epoch in range(self.previous_epochs + 1, train_config.epochs + 1):
            print(f"\nEpoch {epoch}/{train_config.epochs}:")

            train_loss = self.train(model, train_loader)
            val_loss = self.test(model, val_loader)
            val_score = self.eval(model, val_vidCap_loader)

            self.history["train_loss"].append(train_loss)
            self.history["val_loss"].append(val_loss)

            # Scheduler step, check plateau
            self.lr_scheduler.step(val_loss["total"])

            # Save checkpoint only if the validation loss improves (avoid overfitting)
            if val_loss["total"] < self.best_loss:
                print(f"Validation loss improved from {self.best_loss} to {val_loss['total']}.")
                print(f"Saving checkpoint to: {self.checkpoint_name}")

                self.best_loss = val_loss["total"]
                self._save_checkpoint(epoch, model, {})  # FIXME: empty config

        test_score = self.eval(model, test_vidCap_loader)

        return self.history

    def train(self, model, dataloader):
        total_loss = 0.0
        cross_entropy_loss = 0.0
        entropy_loss = 0.0
        audio_reconstruction_loss = 0.0
        visual_reconstruction_loss = 0.0

        model.train()

        with tqdm(dataloader, desc="TRAIN") as progress:
            for i, (audio_features, visual_features, captions) in enumerate(progress):
                self.optimizer.zero_grad()
                audio_features, visual_features, captions = (
                    audio_features.to(self.device),
                    visual_features.to(self.device),
                    captions.to(self.device),
                )

                outputs, audio_recons, visual_recons = model(audio_features, visual_features, captions)

                loss, ce, e, a_recon, v_recon = self.RecLoss(
                    outputs,
                    captions,
                    audio_features,  # Audio features [1000-1128]
                    audio_recons,
                    visual_features,  # Visual features [0-1000]
                    visual_recons,
                )
                loss.mean().backward()

                if self.gradient_clip_value > 0:
                    torch.nn.utils.clip_grad_value_(model.parameters(), clip_value=self.gradient_clip_value)

                self.optimizer.step()

                total_loss += loss.mean().item()
                cross_entropy_loss += ce.mean().item()
                entropy_loss += e.mean().item()
                audio_reconstruction_loss += a_recon.mean().item()
                visual_reconstruction_loss += v_recon.mean().item()

                if i % self.display_freq == 0:
                    progress.set_postfix(
                        {
                            "total": float(total_loss / (i + 1)),
                            "ce": float(cross_entropy_loss / (i + 1)),
                            "e": float(entropy_loss / (i + 1)),
                            "a_recon": float(audio_reconstruction_loss / (i + 1)),
                            "v_recon": float(visual_reconstruction_loss / (i + 1)),
                        }
                    )

        # Garbage collector (fix memory allocation problems ? )
        gc.collect()

        return {
            "total": total_loss / len(dataloader),
            "ce": cross_entropy_loss / len(dataloader),
            "e": entropy_loss / len(dataloader),
            "a_recon": audio_reconstruction_loss / len(dataloader),
            "v_recon": visual_reconstruction_loss / len(dataloader),
        }

    def test(self, model, dataloader):
        total_loss = 0.0
        cross_entropy_loss = 0.0
        entropy_loss = 0.0
        audio_reconstruction_loss = 0.0
        visual_reconstruction_loss = 0.0

        model.eval()

        with torch.no_grad():
            with tqdm(dataloader, desc="TEST ") as progress:
                for i, (audio_features, visual_features, captions) in enumerate(progress):
                    audio_features, visual_features, captions = (
                        audio_features.to(self.device),
                        visual_features.to(self.device),
                        captions.to(self.device),
                    )

                    outputs, audio_recons, visual_recons = model(audio_features, visual_features, captions)
                    loss, ce, e, a_recon, v_recon = self.RecLoss(
                        outputs,
                        captions,
                        audio_features,  # Audio features [1000-1128]
                        audio_recons,
                        visual_features,  # Visual features [0-1000]
                        visual_recons,
                    )

                    total_loss += loss.mean().item()
                    cross_entropy_loss += ce.mean().item()
                    entropy_loss += e.mean().item()
                    audio_reconstruction_loss += a_recon.mean().item()
                    visual_reconstruction_loss += v_recon.mean().item()

                    if i % self.display_freq == 0:
                        progress.set_postfix(
                            {
                                "total": float(total_loss / (i + 1)),
                                "ce": float(cross_entropy_loss / (i + 1)),
                                "e": float(entropy_loss / (i + 1)),
                                "a_recon": float(audio_reconstruction_loss / (i + 1)),
                                "v_recon": float(visual_reconstruction_loss / (i + 1)),
                            }
                        )

        # Garbage collector (fix memory allocation problems ? )
        gc.collect()

        return {
            "total": total_loss / len(dataloader),
            "ce": cross_entropy_loss / len(dataloader),
            "e": entropy_loss / len(dataloader),
            "a_recon": audio_reconstruction_loss / len(dataloader),
            "v_recon": visual_reconstruction_loss / len(dataloader),
        }

    def eval(self, model, videoCaptions_dataloader):
        print("TODO:: EVAL")
        return -999

if __name__ == "__main__":
    from models import FeaturesCaptioning

    os.environ["CUDA_DEVICE_ORDER"] = "PCI_BUS_ID"  # see issue #152
    os.environ["CUDA_VISIBLE_DEVICES"] = "1"

    device = torch.device("cuda" if torch.cuda.is_available() else "cpu")

    dataset_folder = os.path.join("datasets", "MSVD")
    vocab_pkl = os.path.join(dataset_folder, "metadata", "vocab.pkl")
    vocab = Vocabulary.load(vocab_pkl)

    train_config = TrainerConfig()


    train_loader, train_dataset = get_loader(
        root_dir=dataset_folder,
        split="tiny" if DEBUG else "train",
        batch_size=train_config.batch_size,
        vocab_pkl=vocab_pkl,
    )
    val_loader, _ = get_loader(
        root_dir=dataset_folder,
        split="tiny" if DEBUG else "val",
        batch_size=train_config.batch_size,
        vocab_pkl=vocab_pkl,
    )
    
    test_loader, _ = get_loader(
        root_dir=dataset_folder,
        split="tiny" if DEBUG else "test",
        batch_size=train_config.batch_size,
        vocab_pkl=vocab_pkl,
    )

    CHECKPOINTS_DIR = os.path.join("checkpoints")

    # experiments = [

    # ]

    model = AVCaptioning(
        vocab=vocab,
        teacher_forcing_ratio=0.5,
        no_reconstructor=False,
        device=device,
    )
    model.to(device)

    print("Start training")
    tr = Trainer(checkpoint_name=os.path.join(CHECKPOINTS_DIR, "test.ckpt"))
    tr.fit(
        model,
        train_loader,
        val_loader,
        test_loader,
        device,
        train_config,
    )<|MERGE_RESOLUTION|>--- conflicted
+++ resolved
@@ -9,8 +9,6 @@
 from torchvision import transforms
 from tqdm import tqdm
 
-<<<<<<< HEAD
-from get_loader import Vocabulary, get_loader
 from losses import (
     ModalityWiseReconstructionLoss,
     ModalityWiseReconstructionLossBuilder,
@@ -18,27 +16,18 @@
     TotalReconstructionLoss,
 )
 from models import AVCaptioning
-
-
-=======
 from get_loader import Vocabulary, get_loader, VideoDataset_to_VideoCaptionsLoader
-from losses import ReconstructionLossBuilder, TotalReconstructionLoss
 from models import AVCaptioning
 
 import gc
 
 DEBUG = True ## FIXME: Before training
->>>>>>> 6c36bf1c
+
 class TrainerConfig:
     batch_size = 128
 
-<<<<<<< HEAD
-    epochs = 20
-    lr = 1e-4  # 5e-5
-=======
     epochs = 2 if DEBUG else 50
-    lr = 5e-5
->>>>>>> 6c36bf1c
+    lr = 1e-4
     weight_decay = 1e-5
     optimizer = optim.Adam
     gradient_clip_value = 5.0
