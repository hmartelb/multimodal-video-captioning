import argparse
import gc
import os

import torch
import torch.nn.functional as F
import torch.optim as optim
from torch.optim.lr_scheduler import ReduceLROnPlateau
from torchvision import transforms
from tqdm import tqdm

from losses import (
    ModalityWiseReconstructionLoss,
    ModalityWiseReconstructionLossBuilder,
    ReconstructionLossBuilder,
    TotalReconstructionLoss,
)
from models import AVCaptioning
from get_loader import Vocabulary, get_loader, VideoDataset_to_VideoCaptionsLoader
<<<<<<< HEAD
from losses import ReconstructionLossBuilder, TotalReconstructionLoss, NLPScore
=======
>>>>>>> 05914f6a
from models import AVCaptioning

import gc

DEBUG = True ## FIXME: Before training

class TrainerConfig:
    batch_size = 128

    epochs = 2 if DEBUG else 50
    lr = 1e-4
    weight_decay = 1e-5
    optimizer = optim.Adam
    gradient_clip_value = 5.0

    # lr_scheduler
    lr_decay_gamma = 0.5
    lr_decay_patience = 5

    ## Reconstructor Regularizer
    reg_lambda = 0.001  # 0.001
    audio_recon_lambda = 10
    visual_recon_lambda = 10

class Trainer:
    def __init__(self, checkpoint_name, display_freq=10):
        # assert checkpoint_name.endswith(".tar"), "The checkpoint file must have .tar extension"
        self.checkpoint_name = checkpoint_name
        self.display_freq = display_freq

    def _load_checkpoint(self, model):
        if os.path.isfile(self.checkpoint_name):
            try:
                print(f"Resuming training from checkpoint: {self.checkpoint_name}")
                checkpoint = torch.load(self.checkpoint_name)

                model.decoder.load_state_dict(checkpoint["decoder"])
                if model.reconstructor and checkpoint["reconstructor"]:
                    model.reconstructor.load_state_dict(checkpoint["reconstructor"])

                self.history = checkpoint["history"]
            except:
                print(f"Error loading from checkpoint: {self.checkpoint_name}. \nUsing default parameters...")
        else:
            print(f"No checkpoint found, using default parameters...")
        return model

    def _save_checkpoint(self, epochs, model, config):
        checkpoint_base = os.path.dirname(self.checkpoint_name)
        if not os.path.exists(checkpoint_base):
            os.makedirs(checkpoint_base)

        torch.save(
            {
                "epoch": epochs,
                "decoder": model.decoder.state_dict(),
                "reconstructor": model.reconstructor.state_dict() if model.reconstructor else None,
                # 'config': cls_to_dict(config),
                "history": self.history,
            },
            self.checkpoint_name,
        )

    def fit(self, model, train_loader, val_loader, test_loader, device, train_config):
        self.device = device

        # Training utils
        self.optimizer = train_config.optimizer(
            model.parameters(), lr=train_config.lr, weight_decay=train_config.weight_decay, amsgrad=True
        )
        self.lr_scheduler = ReduceLROnPlateau(
            self.optimizer,
            mode="min",
            factor=train_config.lr_decay_gamma,
            patience=train_config.lr_decay_patience,
            verbose=True,
        )
        self.gradient_clip_value = train_config.gradient_clip_value

        self.reg_lambda = train_config.reg_lambda
        self.audio_recon_lambda = train_config.audio_recon_lambda
        self.visual_recon_lambda = train_config.visual_recon_lambda

        self.RecLoss = ModalityWiseReconstructionLossBuilder(
            reg_lambda=self.reg_lambda,
            audio_recon_lambda=self.audio_recon_lambda,
            visual_recon_lambda=self.visual_recon_lambda,
            rec_type=model.reconstructor_type,
        )

        self.history = {"train_loss": [], "val_loss": [], "test_loss": []}
        self.previous_epochs = 0
        self.best_loss = 1e6

        ## VideoCaptionsDataloader for Evaluation
        val_vidCap_loader = VideoDataset_to_VideoCaptionsLoader(val_loader.dataset, train_config.batch_size)
        test_vidCap_loader = VideoDataset_to_VideoCaptionsLoader(test_loader.dataset, train_config.batch_size)

        # Start training
        for epoch in range(self.previous_epochs + 1, train_config.epochs + 1):
            print(f"\nEpoch {epoch}/{train_config.epochs}:")

            train_loss = self.train(model, train_loader)
            val_loss = self.test(model, val_loader)
            val_score = self.eval(model, val_vidCap_loader)

            self.history["train_loss"].append(train_loss)
            self.history["val_loss"].append(val_loss)

            # Scheduler step, check plateau
            self.lr_scheduler.step(val_loss["total"])

            # Save checkpoint only if the validation loss improves (avoid overfitting)
            if val_loss["total"] < self.best_loss:
                print(f"Validation loss improved from {self.best_loss} to {val_loss['total']}.")
                print(f"Saving checkpoint to: {self.checkpoint_name}")

                self.best_loss = val_loss["total"]
                self._save_checkpoint(epoch, model, {})  # FIXME: empty config

        test_score = self.eval(model, test_vidCap_loader)

        return self.history

    def train(self, model, dataloader):
        total_loss = 0.0
        cross_entropy_loss = 0.0
        entropy_loss = 0.0
        audio_reconstruction_loss = 0.0
        visual_reconstruction_loss = 0.0

        model.train()

        with tqdm(dataloader, desc="TRAIN") as progress:
            for i, (audio_features, visual_features, captions) in enumerate(progress):
                self.optimizer.zero_grad()
                audio_features, visual_features, captions = (
                    audio_features.to(self.device),
                    visual_features.to(self.device),
                    captions.to(self.device),
                )

                outputs, audio_recons, visual_recons = model(audio_features, visual_features, captions)

                loss, ce, e, a_recon, v_recon = self.RecLoss(
                    outputs,
                    captions,
                    audio_features,  # Audio features [1000-1128]
                    audio_recons,
                    visual_features,  # Visual features [0-1000]
                    visual_recons,
                )
                loss.mean().backward()

                if self.gradient_clip_value > 0:
                    torch.nn.utils.clip_grad_value_(model.parameters(), clip_value=self.gradient_clip_value)

                self.optimizer.step()

                total_loss += loss.mean().item()
                cross_entropy_loss += ce.mean().item()
                entropy_loss += e.mean().item()
                audio_reconstruction_loss += a_recon.mean().item()
                visual_reconstruction_loss += v_recon.mean().item()

                if i % self.display_freq == 0:
                    progress.set_postfix(
                        {
                            "total": float(total_loss / (i + 1)),
                            "ce": float(cross_entropy_loss / (i + 1)),
                            "e": float(entropy_loss / (i + 1)),
                            "a_recon": float(audio_reconstruction_loss / (i + 1)),
                            "v_recon": float(visual_reconstruction_loss / (i + 1)),
                        }
                    )

        # Garbage collector (fix memory allocation problems ? )
        gc.collect()

        return {
            "total": total_loss / len(dataloader),
            "ce": cross_entropy_loss / len(dataloader),
            "e": entropy_loss / len(dataloader),
            "a_recon": audio_reconstruction_loss / len(dataloader),
            "v_recon": visual_reconstruction_loss / len(dataloader),
        }

    def test(self, model, dataloader):
        total_loss = 0.0
        cross_entropy_loss = 0.0
        entropy_loss = 0.0
        audio_reconstruction_loss = 0.0
        visual_reconstruction_loss = 0.0

        model.eval()

        with torch.no_grad():
            with tqdm(dataloader, desc="TEST ") as progress:
                for i, (audio_features, visual_features, captions) in enumerate(progress):
                    audio_features, visual_features, captions = (
                        audio_features.to(self.device),
                        visual_features.to(self.device),
                        captions.to(self.device),
                    )

                    outputs, audio_recons, visual_recons = model(audio_features, visual_features, captions)
                    loss, ce, e, a_recon, v_recon = self.RecLoss(
                        outputs,
                        captions,
                        audio_features,  # Audio features [1000-1128]
                        audio_recons,
                        visual_features,  # Visual features [0-1000]
                        visual_recons,
                    )
                    total_loss += loss.mean().item()
                    cross_entropy_loss += ce.mean().item()
                    entropy_loss += e.mean().item()
                    audio_reconstruction_loss += a_recon.mean().item()
                    visual_reconstruction_loss += v_recon.mean().item()

                    if i % self.display_freq == 0:
                        progress.set_postfix(
                            {
                                "total": float(total_loss / (i + 1)),
                                "ce": float(cross_entropy_loss / (i + 1)),
                                "e": float(entropy_loss / (i + 1)),
                                "a_recon": float(audio_reconstruction_loss / (i + 1)),
                                "v_recon": float(visual_reconstruction_loss / (i + 1)),
                            }
                        )

        # Garbage collector (fix memory allocation problems ? )
        gc.collect()

        return {
            "total": total_loss / len(dataloader),
            "ce": cross_entropy_loss / len(dataloader),
            "e": entropy_loss / len(dataloader),
            "a_recon": audio_reconstruction_loss / len(dataloader),
            "v_recon": visual_reconstruction_loss / len(dataloader),
        }

    def eval(self, model, videoCaptions_dataloader):
        model.eval()
        vid_GT = {}
        vid_gen = {}
        with tqdm(videoCaptions_dataloader, desc="EVAL ") as progress:
            for i, (vid_ids, features, captions) in enumerate(progress):
                generated_captions = model.predict(features, max_caption_len=30, beam_alpha=0, beam_width=5)
                vid_GT.update({k:v for k, v in zip(vid_ids, captions)})
                vid_gen.update({k:[v] for k, v in zip(vid_ids, generated_captions)})

        scores = NLPScore(vid_GT, vid_gen) 
        # print(scores)
        return scores

if __name__ == "__main__":
    from models import FeaturesCaptioning

    os.environ["CUDA_DEVICE_ORDER"] = "PCI_BUS_ID"  # see issue #152
    os.environ["CUDA_VISIBLE_DEVICES"] = "1"

    device = torch.device("cuda" if torch.cuda.is_available() else "cpu")

    dataset_folder = os.path.join("datasets", "MSVD")
    vocab_pkl = os.path.join(dataset_folder, "metadata", "vocab.pkl")
    vocab = Vocabulary.load(vocab_pkl)

    train_config = TrainerConfig()


    train_loader, train_dataset = get_loader(
        root_dir=dataset_folder,
        split="tiny" if DEBUG else "train",
        batch_size=train_config.batch_size,
        vocab_pkl=vocab_pkl,
    )
    val_loader, _ = get_loader(
        root_dir=dataset_folder,
        split="tiny" if DEBUG else "val",
        batch_size=train_config.batch_size,
        vocab_pkl=vocab_pkl,
    )
    test_loader, _ = get_loader(
        root_dir=dataset_folder,
        split="tiny" if DEBUG else "test",
        batch_size=train_config.batch_size,
        vocab_pkl=vocab_pkl,
    )

    CHECKPOINTS_DIR = os.path.join("checkpoints")

    # experiments = [

    # ]

    model = AVCaptioning(
        vocab=vocab,
        teacher_forcing_ratio=0.5,
        no_reconstructor=False,
        device=device,
    )
    model.to(device)

    print("Start training")
    tr = Trainer(checkpoint_name=os.path.join(CHECKPOINTS_DIR, "test.ckpt"))
    tr.fit(
        model,
        train_loader,
        val_loader,
        test_loader,
        device,
        train_config,
    )<|MERGE_RESOLUTION|>--- conflicted
+++ resolved
@@ -17,10 +17,7 @@
 )
 from models import AVCaptioning
 from get_loader import Vocabulary, get_loader, VideoDataset_to_VideoCaptionsLoader
-<<<<<<< HEAD
 from losses import ReconstructionLossBuilder, TotalReconstructionLoss, NLPScore
-=======
->>>>>>> 05914f6a
 from models import AVCaptioning
 
 import gc
