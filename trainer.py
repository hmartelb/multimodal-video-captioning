import argparse
import os

import torch
import torch.nn.functional as F
import torch.optim as optim
from torch.optim.lr_scheduler import ReduceLROnPlateau
from torchvision import transforms
from tqdm import tqdm

from get_loader import Vocabulary, get_loader
from losses import ReconstructionLossBuilder, TotalReconstructionLoss
from models import AVCaptioning

import gc


class TrainerConfig:
    batch_size = 8

    epochs = 50
    lr = 5e-5
    weight_decay = 1e-5
    optimizer = optim.Adam
    gradient_clip_value = 5.0

    # lr_scheduler
    lr_decay_gamma = 0.5  
    lr_decay_patience = 5  

    ## Reconstructor Regularizer
    reg_lambda = 0  # 0.001
    recon_lambda = 0


class Trainer:
    def __init__(self, checkpoint_name, display_freq=10):
        # assert checkpoint_name.endswith(".tar"), "The checkpoint file must have .tar extension"
        self.checkpoint_name = checkpoint_name
        self.display_freq = display_freq

    def _load_checkpoint(self, model):
        if os.path.isfile(self.checkpoint_name):
            try:
                print(f"Resuming training from checkpoint: {self.checkpoint_name}")
                checkpoint = torch.load(self.checkpoint_name)

                model.decoder.load_state_dict(checkpoint["decoder"])
                if model.reconstructor and checkpoint["reconstructor"]:
                    model.reconstructor.load_state_dict(checkpoint["reconstructor"])

                self.history = checkpoint["history"]
            except:
                print(f"Error loading from checkpoint: {self.checkpoint_name}. \nUsing default parameters...")
        else:
            print(f"No checkpoint found, using default parameters...")
        return model

    def _save_checkpoint(self, epochs, model, config):
        checkpoint_base = os.path.dirname(self.checkpoint_name)
        if not os.path.exists(checkpoint_base):
            os.makedirs(checkpoint_base)

        torch.save(
            {
                "epoch": epochs,
                # "decoder": model.state_dict(),  ## temp FIX
                "decoder": model.decoder.state_dict(),
                "reconstructor": model.reconstructor.state_dict() if model.reconstructor else None,
                # 'config': cls_to_dict(config),
                "history": self.history,
            },
            self.checkpoint_name,
        )

    def fit(self, model, train_loader, val_loader, device, train_config):
        self.device = device

        # Training utils
        self.optimizer = train_config.optimizer(
            model.parameters(), lr=train_config.lr, weight_decay=train_config.weight_decay, amsgrad=True
        )
        self.lr_scheduler = ReduceLROnPlateau(
            self.optimizer,
            mode="min",
            factor=train_config.lr_decay_gamma,
            patience=train_config.lr_decay_patience,
            verbose=True,
        )
        self.gradient_clip_value = train_config.gradient_clip_value
        self.reg_lambda = train_config.reg_lambda
        self.recon_lambda = train_config.recon_lambda
        self.history = {"train_loss": [], "val_loss": [], "test_loss": []}

        self.RecLoss = ReconstructionLossBuilder(
            reg_lambda=self.reg_lambda, recon_lambda=self.recon_lambda, reconstruction_type=model.reconstructor_type
        )

        self.previous_epochs = 0
        self.best_loss = 1e6

        # Start training
        for epoch in range(self.previous_epochs + 1, train_config.epochs + 1):
            print(f"\nEpoch {epoch}/{train_config.epochs}:")

            train_loss = self.train(model, train_loader)
            val_loss = self.test(model, val_loader)

            self.history["train_loss"].append(train_loss)
            self.history["val_loss"].append(val_loss)

            # Scheduler step, check plateau
            self.lr_scheduler.step(val_loss["total"])

            # Save checkpoint only if the validation loss improves (avoid overfitting)
            if val_loss["total"] < self.best_loss:
                print(f"Validation loss improved from {self.best_loss} to {val_loss['total']}.")
                print(f"Saving checkpoint to: {self.checkpoint_name}")

                self.best_loss = val_loss["total"]
                self._save_checkpoint(epoch, model, {})  # FIXME: empty config

        return self.history

    def train(self, model, dataloader):
        total_loss = 0.0
        cross_entropy_loss = 0.0
        entropy_loss = 0.0
        reconstruction_loss = 0.0

        model.train()

        with tqdm(dataloader, desc="TRAIN") as progress:
            for i, (features, captions) in enumerate(progress):
                self.optimizer.zero_grad()
                features, captions = features.to(self.device), captions.to(self.device)

                outputs, features_recons = model(features, captions)

                loss, ce, e, recon = self.RecLoss(
                    outputs,
                    captions,
                    features,
                    features_recons,
                )
                # loss, ce, e, recon = TotalReconstructionLoss(
                #     outputs,
                #     captions,
                #     features,
                #     features_recons,
                #     reg_lambda=0,
                #     recon_lambda=0,
                #     reconstruction_type=model.reconstructor_type,
                # )
                loss.mean().backward()

                if self.gradient_clip_value > 0:
                    torch.nn.utils.clip_grad_value_(model.parameters(), clip_value=self.gradient_clip_value)

                self.optimizer.step()

                total_loss += loss.mean().item()
                cross_entropy_loss += ce.mean().item()
                entropy_loss += e.mean().item()
                reconstruction_loss += recon.mean().item()

                if i % self.display_freq == 0:
                    progress.set_postfix(
                        {
                            "total": float(total_loss / (i + 1)),
                            "ce": float(cross_entropy_loss / (i + 1)),
                            "e": float(entropy_loss / (i + 1)),
                            "recon": float(reconstruction_loss / (i + 1)),
                        }
                    )

        # Garbage collector (fix memory allocation problems ? )
        gc.collect()

        return {
            "total": total_loss / len(dataloader),
            "ce": cross_entropy_loss / len(dataloader),
            "e": entropy_loss / len(dataloader),
            "recon": reconstruction_loss / len(dataloader),
        }

    def test(self, model, dataloader):
        total_loss = 0.0
        cross_entropy_loss = 0.0
        entropy_loss = 0.0
        reconstruction_loss = 0.0

        model.eval()

        with torch.no_grad():
            with tqdm(dataloader, desc="TEST ") as progress:
                for i, (features, captions) in enumerate(progress):
                    features, captions = features.to(self.device), captions.to(self.device)

                    outputs, features_recons = model(features, captions)

                    loss, ce, e, recon = self.RecLoss(
                        outputs,
                        captions,
                        features,
                        features_recons,
                    )
                    # loss, ce, e, recon = TotalReconstructionLoss(
                    #     outputs,
                    #     captions,
                    #     features,
                    #     features_recons,
                    #     reg_lambda=0,
                    #     recon_lambda=0,
                    #     reconstruction_type=model.reconstructor_type,
                    # )

                    total_loss += loss.mean().item()
                    cross_entropy_loss += ce.mean().item()
                    entropy_loss += e.mean().item()
                    reconstruction_loss += recon.mean().item()

                    if i % self.display_freq == 0:
                        progress.set_postfix(
                            {
                                "total": float(total_loss / (i + 1)),
                                "ce": float(cross_entropy_loss / (i + 1)),
                                "e": float(entropy_loss / (i + 1)),
                                "recon": float(reconstruction_loss / (i + 1)),
                            }
                        )

        # Garbage collector (fix memory allocation problems ? )
        gc.collect()

        return {
            "total": total_loss / len(dataloader),
            "ce": cross_entropy_loss / len(dataloader),
            "e": entropy_loss / len(dataloader),
            "recon": reconstruction_loss / len(dataloader),
        }


if __name__ == "__main__":
    from models import FeaturesCaptioning

    os.environ["CUDA_DEVICE_ORDER"] = "PCI_BUS_ID"  # see issue #152
    os.environ["CUDA_VISIBLE_DEVICES"] = "1"

    device = torch.device("cuda" if torch.cuda.is_available() else "cpu")

    dataset_folder = os.path.join("datasets", "MSVD")
    vocab_pkl = os.path.join(dataset_folder, "metadata", "vocab.pkl")
    vocab = Vocabulary.load(vocab_pkl)

    train_config = TrainerConfig()

    DEBUG = False

    train_loader, train_dataset = get_loader(
        root_dir=dataset_folder,
<<<<<<< HEAD
        split="train",
=======
        split="tiny" if DEBUG else "train",
>>>>>>> d7e2cb42
        batch_size=train_config.batch_size,
        vocab_pkl=vocab_pkl,
    )
    val_loader, _ = get_loader(
        root_dir=dataset_folder,
        split="tiny" if DEBUG else "val",
        batch_size=train_config.batch_size,
        vocab_pkl=vocab_pkl,
    )

    model = AVCaptioning(
        vocab_size=len(vocab),
        teacher_forcing_ratio=0.5,
<<<<<<< HEAD
        no_reconstructor=False,
=======
        # no_reconstructor=True,
>>>>>>> d7e2cb42
        device=device,
    )
    model.to(device)

    print("Start training")
    tr = Trainer(checkpoint_name=os.path.join("checkpoints", "test.ckpt"))
    tr.fit(
        model,
        train_loader,
        val_loader,
        device,
        train_config,
    )<|MERGE_RESOLUTION|>--- conflicted
+++ resolved
@@ -259,11 +259,7 @@
 
     train_loader, train_dataset = get_loader(
         root_dir=dataset_folder,
-<<<<<<< HEAD
-        split="train",
-=======
         split="tiny" if DEBUG else "train",
->>>>>>> d7e2cb42
         batch_size=train_config.batch_size,
         vocab_pkl=vocab_pkl,
     )
@@ -277,11 +273,7 @@
     model = AVCaptioning(
         vocab_size=len(vocab),
         teacher_forcing_ratio=0.5,
-<<<<<<< HEAD
         no_reconstructor=False,
-=======
-        # no_reconstructor=True,
->>>>>>> d7e2cb42
         device=device,
     )
     model.to(device)
